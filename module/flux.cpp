
module;

#include <algorithm>
#include <array>
<<<<<<< HEAD
#include <climits>
=======
#include <bitset>
>>>>>>> 2e5ce716
#include <compare>
#include <concepts>
#include <coroutine>
#include <cstddef>
#include <cstdint>
#include <cstdio>
#include <cstring>
#include <exception>
#include <functional>
#include <initializer_list>
#include <iosfwd>
#include <iterator>
#include <limits>
#include <optional>
#include <ranges>
#include <source_location>
#include <stdexcept>
#include <string>
#include <string_view>
#include <tuple>
#include <type_traits>
#include <utility>
#include <variant>
#include <version>

export module flux;

#define FLUX_MODULE_INTERFACE

// Silence Clang and MSVC warnings about #include inside a module's purview

#ifdef _MSC_VER
#pragma warning(push)
#pragma warning(disable: 5244)
#endif

#ifdef __clang__
#pragma clang diagnostic push
#if __has_warning("-Winclude-angled-in-module-purview")
#pragma clang diagnostic ignored "-Winclude-angled-in-module-purview"
#endif
#endif

#include <flux.hpp>

#ifdef __clang__
#pragma clang diagnostic pop
#endif

#ifdef _MSC_VER
#pragma warning(pop)
#endif<|MERGE_RESOLUTION|>--- conflicted
+++ resolved
@@ -3,11 +3,8 @@
 
 #include <algorithm>
 #include <array>
-<<<<<<< HEAD
+#include <bitset>
 #include <climits>
-=======
-#include <bitset>
->>>>>>> 2e5ce716
 #include <compare>
 #include <concepts>
 #include <coroutine>
